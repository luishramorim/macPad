//
//  TextEditorView.swift
//  macPad
//
//  Created by Luis Amorim on 20/02/25.
//

import SwiftUI
import UniformTypeIdentifiers
<<<<<<< HEAD
import MarkdownUI  // For Markdown preview
import WebKit      // For HTML preview

/**
 A view that displays a text editor and, if the file is Markdown or HTML, optionally a preview side by side.

 - The editor and preview automatically fill the entire window space.
 - A toggle button in the bottom overlay of the text editor shows/hides the preview if the file is ".md", ".html", or ".htm".
 - The overlay shows the last edited date (Today, Yesterday, or formatted as "dd/MM/yy - HH:mm"),
=======
import MarkdownUI // Using the swiftui-markdown package

/**
 A view that displays a text editor and, if the file is Markdown, optionally a Markdown preview side by side.
 
 - The editor and preview automatically fill the entire window space (no explicit window resizing).
 - A toggle button in the bottom overlay of the text editor shows/hides the Markdown preview if the file is ".md".
 - The window's title is updated to the file name; the overlay shows the last edited date (Today, Yesterday, or formatted as "dd/MM/yy - HH:mm"),
>>>>>>> cf7905b3
   file name (with an asterisk " *" if there are unsaved changes), and character count.
 */
struct TextEditorView: View {
    @EnvironmentObject var document: Document
    @State private var unsavedChanges: Bool = false
    
<<<<<<< HEAD
    /// The text to show in the preview (Markdown or HTML).
    @State private var previewText: String = ""
    
    /// Determines if the file is Markdown based on its extension.
=======
    /// The text to show in the Markdown preview.
    @State private var previewText: String = ""
    
    /// Determines if the file is a Markdown file based on its extension.
>>>>>>> cf7905b3
    var isMarkdown: Bool {
        return document.fileURL?.pathExtension.lowercased() == "md"
    }
    
<<<<<<< HEAD
    /// Determines if the file is HTML based on its extension.
    var isHTML: Bool {
        guard let ext = document.fileURL?.pathExtension.lowercased() else { return false }
        return ["html", "htm"].contains(ext)
    }
    
    /// Controls whether the preview is visible.
    @State private var showPreview: Bool = true
    
    /// A computed label for the file type in the bottom overlay.
    private var fileTypeLabel: String {
        if isMarkdown {
            return "Markdown"
        } else if isHTML {
            return "HTML"
        } else {
            return document.fileURL?.pathExtension.uppercased() ?? "Unknown"
        }
    }
    
=======
    /// Controls whether the Markdown preview is visible.
    @State private var showPreview: Bool = true
    
>>>>>>> cf7905b3
    var body: some View {
        // The main vertical stack filling all space.
        VStack(spacing: 0) {
            // The horizontal stack for the editor (always) and preview (if shown).
            HStack(spacing: 0) {
                textEditorContent
                    .frame(maxWidth: .infinity, maxHeight: .infinity)
                
<<<<<<< HEAD
                if (isMarkdown || isHTML), showPreview {
                    Divider()
                    
                    // Show either Markdown or HTML preview side by side.
                    if isMarkdown {
                        ScrollView {
                            Markdown(previewText)
                                .padding()
                                .frame(maxWidth: .infinity, alignment: .leading)
                                .multilineTextAlignment(.leading)
                                .foregroundColor(.primary)
                        }
                        .padding(.bottom, 30)
                        .frame(maxWidth: .infinity, maxHeight: .infinity)
                        .overlay(previewLabelOverlay, alignment: .bottom)
                        
                    } else if isHTML {
                        // HTML preview using a WebView
                        HTMLPreview(htmlContent: previewText)
                            .padding(.bottom, 30)
                            .frame(maxWidth: .infinity, maxHeight: .infinity)
                            .overlay(previewLabelOverlay, alignment: .bottom)
                    }
=======
                if isMarkdown && showPreview {
                    Divider()
                    
                    ScrollView {
                        Markdown(previewText)
                            .padding()
                            .frame(maxWidth: .infinity, alignment: .leading)
                            .multilineTextAlignment(.leading)
                            .foregroundColor(.primary)
                    }
                    .padding(.bottom, 30)
                    .frame(maxWidth: .infinity, maxHeight: .infinity)
                    .overlay(
                        ZStack {
                            // Semi-transparent background strip.
                            Rectangle()
                                .frame(maxWidth: .infinity)
                                .foregroundStyle(.gray.opacity(0.3))
                            
                            HStack{
                                Text("Preview")
                                    .font(.system(.caption2, design: .monospaced))
                                    .frame(maxWidth: .infinity, alignment: .center)
                            }
                            
                        }
                            .frame(height: 30), alignment: .bottom
                    )
>>>>>>> cf7905b3
                }
            }
            .frame(maxWidth: .infinity, maxHeight: .infinity)
        }
        .frame(minWidth: 500, minHeight: 400) // A basic minimum size for convenience.
        .onAppear {
            updateWindowTitle()
            // Initialize the preview text from the document, or use a default for empty docs.
            previewText = document.text.isEmpty
                ? "## Hello World\n\nRender Markdown text in SwiftUI."
                : document.text
        }
        .onChange(of: document.text) { _, newValue in
            // Keep the preview text in sync with the document.
            previewText = newValue.isEmpty
                ? "## Hello World\n\nRender Markdown text in SwiftUI."
                : newValue
        }
        .onChange(of: document.fileURL) { _, _ in
            // Reset unsaved changes whenever a new file is loaded.
            updateWindowTitle()
            unsavedChanges = false
            document.hasUnsavedChanges = false
        }
    }
    
    /// The main text editor content, with an overlay showing file details and a toggle button.
    var textEditorContent: some View {
        TextEditor(text: Binding(
            get: { document.text },
            set: { newValue in
                document.text = newValue
                previewText = newValue // Keep preview in sync as user types.
                unsavedChanges = true
                document.hasUnsavedChanges = true
                if let window = NSApp.keyWindow {
                    window.isDocumentEdited = true
                }
            }
        ))
        .font(.system(.body, design: .monospaced))
        .padding([.leading, .top], 10)
        .padding(.bottom, 30)
        .scrollContentBackground(.hidden)
        .background(.ultraThinMaterial)
        // Overlay for file info + toggle button at bottom of text editor.
        .overlay(
            ZStack {
                // Semi-transparent background strip.
                Rectangle()
                    .frame(maxWidth: .infinity)
                    .foregroundStyle(.tertiary)
                
                // Horizontal info bar.
                HStack {
                    Text("Last edited: \(getLastEditedDate())")
                        .font(.system(.caption2, design: .monospaced))
                        .frame(maxWidth: .infinity, alignment: .leading)
                    
                    Text("\(document.fileURL?.lastPathComponent ?? "Untitled")\(document.hasUnsavedChanges ? " *" : "")")
                        .font(.system(.caption, design: .monospaced))
                        .frame(maxWidth: .infinity, alignment: .center)
                    
<<<<<<< HEAD
                    // Show the file type label ("Markdown", "HTML", or extension) plus character count.
                    Text("\(fileTypeLabel) | \(document.text.count) c")
                        .font(.system(.caption2, design: .monospaced))
                        .frame(maxWidth: .infinity, alignment: .trailing)
                    
                    // If this is a Markdown or HTML file, show the preview toggle button.
                    if isMarkdown || isHTML {
=======
                    // Show "Markdown" if the file is Markdown, otherwise show the extension.
                    Text("\(isMarkdown ? "Markdown" : (document.fileURL?.pathExtension.uppercased() ?? "Unknown")) | \(document.text.count) c")
                        .font(.system(.caption2, design: .monospaced))
                        .frame(maxWidth: .infinity, alignment: .trailing)
                    
                    // If this is a Markdown file, show the preview toggle button.
                    if isMarkdown {
>>>>>>> cf7905b3
                        Button {
                            showPreview.toggle()
                        } label: {
                            Image(systemName: showPreview
                                  ? "inset.filled.lefthalf.arrow.left.rectangle"
                                  : "inset.filled.righthalf.arrow.right.rectangle")
                                .font(.headline)
                        }
<<<<<<< HEAD
                        .help("Toggle Preview")
=======
                        .help("Toggle Markdown Preview")
>>>>>>> cf7905b3
                        .buttonStyle(.plain)
                    }
                }
                .padding(.horizontal)
            }
            .frame(height: 30), alignment: .bottom
        )
        .background(WindowAccessor { window in
            // Attach a custom window delegate if none is set.
            if let window = window, !(window.delegate is DocumentWindowDelegate) {
                let newDelegate = DocumentWindowDelegate(document: document)
                window.delegate = newDelegate
                WindowDelegateStorage.shared.delegates.append(newDelegate)
                window.isDocumentEdited = document.hasUnsavedChanges
            }
        })
<<<<<<< HEAD
    }
    
    /// An overlay labeling the preview area with a simple "Preview" strip at the bottom.
    private var previewLabelOverlay: some View {
        ZStack {
            Rectangle()
                .frame(maxWidth: .infinity)
                .foregroundStyle(.tertiary).opacity(1.0)
            
            HStack {
                Text("Preview")
                    .font(.system(.caption2, design: .monospaced))
                    .frame(maxWidth: .infinity, alignment: .center)
            }
        }
        .frame(height: 30)
=======
>>>>>>> cf7905b3
    }
    
    /**
     Returns the formatted last edited date.
     
     - If the file was modified today, returns "Today".
     - If it was modified yesterday, returns "Yesterday".
     - Otherwise, returns the date formatted as "dd/MM/yy - HH:mm".
     */
    func getLastEditedDate() -> String {
        let now = Date()
        let calendar = Calendar.current
        
        if let fileURL = document.fileURL {
            do {
                let attributes = try FileManager.default.attributesOfItem(atPath: fileURL.path)
                if let modificationDate = attributes[.modificationDate] as? Date {
                    if calendar.isDateInToday(modificationDate) {
                        return "Today"
                    } else if calendar.isDateInYesterday(modificationDate) {
                        return "Yesterday"
                    } else {
                        let formatter = DateFormatter()
                        formatter.dateFormat = "dd/MM/yy - HH:mm"
                        return formatter.string(from: modificationDate)
                    }
                }
            } catch {
                print("Error retrieving file attributes: \(error)")
            }
            return "Unknown"
        } else {
            let formatter = DateFormatter()
            formatter.dateFormat = "dd/MM/yy - HH:mm"
            return formatter.string(from: now)
        }
    }
    
    /**
     Updates the window title and the document edited indicator based on the document's file URL.
     */
    private func updateWindowTitle() {
        if let window = NSApp.keyWindow {
            window.title = document.fileURL?.lastPathComponent ?? "Untitled"
            window.isDocumentEdited = document.hasUnsavedChanges
        }
    }
}

/**
 A helper view that embeds a WKWebView for displaying HTML content in SwiftUI.
 */
struct HTMLPreview: NSViewRepresentable {
    let htmlContent: String
    
    func makeNSView(context: Context) -> WKWebView {
        let webView = WKWebView()
        webView.loadHTMLString(htmlContent, baseURL: nil)
        return webView
    }
    
    func updateNSView(_ nsView: WKWebView, context: Context) {
        nsView.loadHTMLString(htmlContent, baseURL: nil)
    }
}

/**
 A helper view that captures the NSWindow associated with this view.
 
 The `onWindow` closure is called once the NSWindow is available.
 */
struct WindowAccessor: NSViewRepresentable {
    var onWindow: (NSWindow?) -> Void
    
    func makeNSView(context: Context) -> NSView {
        let view = NSView()
        DispatchQueue.main.async {
            onWindow(view.window)
        }
        return view
    }
    
    func updateNSView(_ nsView: NSView, context: Context) {}
}

#Preview {
    TextEditorView().environmentObject(Document())
}<|MERGE_RESOLUTION|>--- conflicted
+++ resolved
@@ -7,7 +7,6 @@
 
 import SwiftUI
 import UniformTypeIdentifiers
-<<<<<<< HEAD
 import MarkdownUI  // For Markdown preview
 import WebKit      // For HTML preview
 
@@ -17,38 +16,20 @@
  - The editor and preview automatically fill the entire window space.
  - A toggle button in the bottom overlay of the text editor shows/hides the preview if the file is ".md", ".html", or ".htm".
  - The overlay shows the last edited date (Today, Yesterday, or formatted as "dd/MM/yy - HH:mm"),
-=======
-import MarkdownUI // Using the swiftui-markdown package
-
-/**
- A view that displays a text editor and, if the file is Markdown, optionally a Markdown preview side by side.
- 
- - The editor and preview automatically fill the entire window space (no explicit window resizing).
- - A toggle button in the bottom overlay of the text editor shows/hides the Markdown preview if the file is ".md".
- - The window's title is updated to the file name; the overlay shows the last edited date (Today, Yesterday, or formatted as "dd/MM/yy - HH:mm"),
->>>>>>> cf7905b3
    file name (with an asterisk " *" if there are unsaved changes), and character count.
  */
 struct TextEditorView: View {
     @EnvironmentObject var document: Document
     @State private var unsavedChanges: Bool = false
     
-<<<<<<< HEAD
-    /// The text to show in the preview (Markdown or HTML).
+    /// The text to show in the Markdown or HTML preview.
     @State private var previewText: String = ""
     
-    /// Determines if the file is Markdown based on its extension.
-=======
-    /// The text to show in the Markdown preview.
-    @State private var previewText: String = ""
-    
     /// Determines if the file is a Markdown file based on its extension.
->>>>>>> cf7905b3
     var isMarkdown: Bool {
         return document.fileURL?.pathExtension.lowercased() == "md"
     }
     
-<<<<<<< HEAD
     /// Determines if the file is HTML based on its extension.
     var isHTML: Bool {
         guard let ext = document.fileURL?.pathExtension.lowercased() else { return false }
@@ -69,24 +50,15 @@
         }
     }
     
-=======
-    /// Controls whether the Markdown preview is visible.
-    @State private var showPreview: Bool = true
-    
->>>>>>> cf7905b3
     var body: some View {
-        // The main vertical stack filling all space.
         VStack(spacing: 0) {
-            // The horizontal stack for the editor (always) and preview (if shown).
             HStack(spacing: 0) {
                 textEditorContent
                     .frame(maxWidth: .infinity, maxHeight: .infinity)
                 
-<<<<<<< HEAD
                 if (isMarkdown || isHTML), showPreview {
                     Divider()
                     
-                    // Show either Markdown or HTML preview side by side.
                     if isMarkdown {
                         ScrollView {
                             Markdown(previewText)
@@ -100,75 +72,40 @@
                         .overlay(previewLabelOverlay, alignment: .bottom)
                         
                     } else if isHTML {
-                        // HTML preview using a WebView
                         HTMLPreview(htmlContent: previewText)
                             .padding(.bottom, 30)
                             .frame(maxWidth: .infinity, maxHeight: .infinity)
                             .overlay(previewLabelOverlay, alignment: .bottom)
                     }
-=======
-                if isMarkdown && showPreview {
-                    Divider()
-                    
-                    ScrollView {
-                        Markdown(previewText)
-                            .padding()
-                            .frame(maxWidth: .infinity, alignment: .leading)
-                            .multilineTextAlignment(.leading)
-                            .foregroundColor(.primary)
-                    }
-                    .padding(.bottom, 30)
-                    .frame(maxWidth: .infinity, maxHeight: .infinity)
-                    .overlay(
-                        ZStack {
-                            // Semi-transparent background strip.
-                            Rectangle()
-                                .frame(maxWidth: .infinity)
-                                .foregroundStyle(.gray.opacity(0.3))
-                            
-                            HStack{
-                                Text("Preview")
-                                    .font(.system(.caption2, design: .monospaced))
-                                    .frame(maxWidth: .infinity, alignment: .center)
-                            }
-                            
-                        }
-                            .frame(height: 30), alignment: .bottom
-                    )
->>>>>>> cf7905b3
                 }
             }
             .frame(maxWidth: .infinity, maxHeight: .infinity)
         }
-        .frame(minWidth: 500, minHeight: 400) // A basic minimum size for convenience.
+        .frame(minWidth: 500, minHeight: 400)
         .onAppear {
             updateWindowTitle()
-            // Initialize the preview text from the document, or use a default for empty docs.
             previewText = document.text.isEmpty
                 ? "## Hello World\n\nRender Markdown text in SwiftUI."
                 : document.text
         }
         .onChange(of: document.text) { _, newValue in
-            // Keep the preview text in sync with the document.
             previewText = newValue.isEmpty
                 ? "## Hello World\n\nRender Markdown text in SwiftUI."
                 : newValue
         }
         .onChange(of: document.fileURL) { _, _ in
-            // Reset unsaved changes whenever a new file is loaded.
             updateWindowTitle()
             unsavedChanges = false
             document.hasUnsavedChanges = false
         }
     }
     
-    /// The main text editor content, with an overlay showing file details and a toggle button.
     var textEditorContent: some View {
         TextEditor(text: Binding(
             get: { document.text },
             set: { newValue in
                 document.text = newValue
-                previewText = newValue // Keep preview in sync as user types.
+                previewText = newValue
                 unsavedChanges = true
                 document.hasUnsavedChanges = true
                 if let window = NSApp.keyWindow {
@@ -181,15 +118,12 @@
         .padding(.bottom, 30)
         .scrollContentBackground(.hidden)
         .background(.ultraThinMaterial)
-        // Overlay for file info + toggle button at bottom of text editor.
         .overlay(
             ZStack {
-                // Semi-transparent background strip.
                 Rectangle()
                     .frame(maxWidth: .infinity)
                     .foregroundStyle(.tertiary)
                 
-                // Horizontal info bar.
                 HStack {
                     Text("Last edited: \(getLastEditedDate())")
                         .font(.system(.caption2, design: .monospaced))
@@ -199,23 +133,11 @@
                         .font(.system(.caption, design: .monospaced))
                         .frame(maxWidth: .infinity, alignment: .center)
                     
-<<<<<<< HEAD
-                    // Show the file type label ("Markdown", "HTML", or extension) plus character count.
                     Text("\(fileTypeLabel) | \(document.text.count) c")
                         .font(.system(.caption2, design: .monospaced))
                         .frame(maxWidth: .infinity, alignment: .trailing)
                     
-                    // If this is a Markdown or HTML file, show the preview toggle button.
                     if isMarkdown || isHTML {
-=======
-                    // Show "Markdown" if the file is Markdown, otherwise show the extension.
-                    Text("\(isMarkdown ? "Markdown" : (document.fileURL?.pathExtension.uppercased() ?? "Unknown")) | \(document.text.count) c")
-                        .font(.system(.caption2, design: .monospaced))
-                        .frame(maxWidth: .infinity, alignment: .trailing)
-                    
-                    // If this is a Markdown file, show the preview toggle button.
-                    if isMarkdown {
->>>>>>> cf7905b3
                         Button {
                             showPreview.toggle()
                         } label: {
@@ -224,11 +146,7 @@
                                   : "inset.filled.righthalf.arrow.right.rectangle")
                                 .font(.headline)
                         }
-<<<<<<< HEAD
                         .help("Toggle Preview")
-=======
-                        .help("Toggle Markdown Preview")
->>>>>>> cf7905b3
                         .buttonStyle(.plain)
                     }
                 }
@@ -237,7 +155,6 @@
             .frame(height: 30), alignment: .bottom
         )
         .background(WindowAccessor { window in
-            // Attach a custom window delegate if none is set.
             if let window = window, !(window.delegate is DocumentWindowDelegate) {
                 let newDelegate = DocumentWindowDelegate(document: document)
                 window.delegate = newDelegate
@@ -245,10 +162,8 @@
                 window.isDocumentEdited = document.hasUnsavedChanges
             }
         })
-<<<<<<< HEAD
-    }
-    
-    /// An overlay labeling the preview area with a simple "Preview" strip at the bottom.
+    }
+    
     private var previewLabelOverlay: some View {
         ZStack {
             Rectangle()
@@ -262,17 +177,8 @@
             }
         }
         .frame(height: 30)
-=======
->>>>>>> cf7905b3
-    }
-    
-    /**
-     Returns the formatted last edited date.
-     
-     - If the file was modified today, returns "Today".
-     - If it was modified yesterday, returns "Yesterday".
-     - Otherwise, returns the date formatted as "dd/MM/yy - HH:mm".
-     */
+    }
+    
     func getLastEditedDate() -> String {
         let now = Date()
         let calendar = Calendar.current
@@ -302,9 +208,6 @@
         }
     }
     
-    /**
-     Updates the window title and the document edited indicator based on the document's file URL.
-     */
     private func updateWindowTitle() {
         if let window = NSApp.keyWindow {
             window.title = document.fileURL?.lastPathComponent ?? "Untitled"
@@ -313,42 +216,6 @@
     }
 }
 
-/**
- A helper view that embeds a WKWebView for displaying HTML content in SwiftUI.
- */
-struct HTMLPreview: NSViewRepresentable {
-    let htmlContent: String
-    
-    func makeNSView(context: Context) -> WKWebView {
-        let webView = WKWebView()
-        webView.loadHTMLString(htmlContent, baseURL: nil)
-        return webView
-    }
-    
-    func updateNSView(_ nsView: WKWebView, context: Context) {
-        nsView.loadHTMLString(htmlContent, baseURL: nil)
-    }
-}
-
-/**
- A helper view that captures the NSWindow associated with this view.
- 
- The `onWindow` closure is called once the NSWindow is available.
- */
-struct WindowAccessor: NSViewRepresentable {
-    var onWindow: (NSWindow?) -> Void
-    
-    func makeNSView(context: Context) -> NSView {
-        let view = NSView()
-        DispatchQueue.main.async {
-            onWindow(view.window)
-        }
-        return view
-    }
-    
-    func updateNSView(_ nsView: NSView, context: Context) {}
-}
-
 #Preview {
     TextEditorView().environmentObject(Document())
 }